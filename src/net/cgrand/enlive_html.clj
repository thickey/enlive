;   Copyright (c) Christophe Grand, 2009. All rights reserved.

;   The use and distribution terms for this software are covered by the
;   Eclipse Public License 1.0 (http://opensource.org/licenses/eclipse-1.0.php)
;   which can be found in the file epl-v10.html at the root of this 
;   distribution.
;   By using this software in any fashion, you are agreeing to be bound by
;   the terms of this license.
;   You must not remove this notice, or any other, from this software.

(ns net.cgrand.enlive-html
  "enlive-html is a selector-based transformation and extraction engine."
  (:require [net.cgrand.xml :as xml])
  (:require [clojure.zip :as z])
  (:require [net.cgrand.enlive-html.state-machine :as sm]))

;; EXAMPLES: see net.cgrand.enlive-html.examples

;; HTML I/O stuff

(defn- startparse-tagsoup [s ch]
  (doto (org.ccil.cowan.tagsoup.Parser.)
    (.setFeature "http://www.ccil.org/~cowan/tagsoup/features/default-attributes" false)
    (.setFeature "http://www.ccil.org/~cowan/tagsoup/features/cdata-elements" true)
    (.setFeature "http://www.ccil.org/~cowan/tagsoup/features/ignorable-whitespace" true)
    (.setContentHandler ch)
    (.setProperty "http://xml.org/sax/properties/lexical-handler" ch)
    (.parse s)))

(defn- load-html-resource 
 "Loads and parse an HTML resource and closes the stream."
 [stream]
  (filter map?
    (with-open [#^java.io.Closeable stream stream]
      (xml/parse (org.xml.sax.InputSource. stream) startparse-tagsoup))))

(defn- load-xml-resource 
 "Loads and parse a XML resource and closes the stream."
 [stream] 
  (with-open [#^java.io.Closeable stream stream]
    (xml/parse (org.xml.sax.InputSource. stream))))

(defmulti #^{:arglists '([resource loader])} get-resource 
 "Loads a resource, using the specified loader. Returns a seq of nodes." 
 (fn [res _] (type res)))

(defn html-resource 
 "Loads an HTML resource, returns a seq of nodes."
 [resource]
  (get-resource resource load-html-resource))

(defn xml-resource 
 "Loads an XML resource, returns a seq of nodes."
 [resource]
  (get-resource resource load-xml-resource))

(defmethod get-resource clojure.lang.IPersistentMap
 [xml-data _]
  (list xml-data))

(defmethod get-resource clojure.lang.IPersistentCollection
 [nodes _]
  (seq nodes))

(defmethod get-resource String
 [path loader]
  (-> (clojure.lang.RT/baseLoader) (.getResourceAsStream path) loader))

(defmethod get-resource java.io.File
 [#^java.io.File file loader]
  (loader (java.io.FileInputStream. file)))

(defmethod get-resource java.io.Reader
 [reader loader]
  (loader reader))

(defmethod get-resource java.io.InputStream
 [stream loader]
  (loader stream))

(defmethod get-resource java.net.URL
 [#^java.net.URL url loader]
  (loader (.getContent url)))

(defmethod get-resource java.net.URI
 [#^java.net.URI uri loader]
  (get-resource (.toURL uri) loader))


(defn- xml-str
 "Like clojure.core/str but escapes < > and &."
 [x]
  (-> x str (.replace "&" "&amp;") (.replace "<" "&lt;") (.replace ">" "&gt;")))
  
(defn- attr-str
 "Like clojure.core/str but escapes < > & and \"."
 [x]
  (-> x str (.replace "&" "&amp;") (.replace "<" "&lt;") (.replace ">" "&gt;") (.replace "\"" "&quot;")))

(def *self-closing-tags* #{:area :base :basefont :br :hr :input :img :link :meta})

(declare emit)

(defn- emit-attrs [attrs]
  (mapcat (fn [[k v]]
            [" " (name k) "=\"" (attr-str v) "\""]) attrs))

(defn- content-emitter [tag-name]
  (if (#{"script" "style"} tag-name) (fn [x] [(str x)]) emit))

(defn- emit-tag [tag]
  (let [name (-> tag :tag name)]
    (concat ["<" name]
      (emit-attrs (:attrs tag))
      (if-let [s (seq (:content tag))]
        (concat [">"] (mapcat (content-emitter name) s) ["</" name ">"])
        (if (*self-closing-tags* (:tag tag)) 
          [" />"]
          ["></" name ">"])))))

(defn- emit-comment [node]
  ["<!--" (str (:data node)) "-->"])
  
(defn- annotations [x]
  (-> x meta ::annotations))

(defn- emit [node]
  (cond 
    (xml/tag? node) ((:emit (annotations node) emit-tag) node)
    (xml/comment? node) (emit-comment node) 
    :else [(xml-str node)]))

(defn- emit-root [node]
  (if-let [[name public-id system-id] (-> node meta ::xml/dtd)]
<<<<<<< HEAD
    (let [preamble (if-not (or public-id system-id)
                     (str "<!DOCTYPE " name ">\n")
                     (if public-id
                       (str "<!DOCTYPE " name " PUBLIC \"" public-id "\"\n    \"" system-id "\">\n")
                       (str "<!DOCTYPE " name " SYSTEM \"" system-id "\">\n")))]
=======
    (let [preamble (cond
                     public-id 
                       (str "<!DOCTYPE " name " PUBLIC \"" public-id "\"\n    \"" system-id "\">\n")
                     system-id   
                       (str "<!DOCTYPE " name " SYSTEM \"" system-id "\">\n")
                     :else
                       (str "<!DOCTYPE " name ">\n"))]
>>>>>>> a7d674b9
      (cons preamble (emit node)))
    (emit node)))
  
(defn emit* [node-or-nodes]
  (if (xml/tag? node-or-nodes) (emit-root node-or-nodes) (mapcat emit-root node-or-nodes)))

(defn- tag-emitter [{:keys [tag content attrs] :as node}]
  (let [name (name tag)
        attrs-str (apply str (emit-attrs attrs))
        open (str "<" name attrs-str ">")
        close (str "</" name ">")
        empty [(if (*self-closing-tags* tag)
                 (str "<" name attrs-str " />")
                 (str open close))]
        open [open]
        close [close]
        emit (content-emitter name)
        full [(apply str (emit-tag node))]]
    (fn [elt]
      (cond
        (= node elt) full
        (and (= tag (:tag elt)) (= attrs (:attrs elt)))
          (if-let [content (seq (:content elt))]
            (concat open (mapcat emit content) close)
            empty)
        :else (emit-tag elt)))))

(defn- comment-emitter [{data :data :as node}]
  (let [s (apply str (emit-comment node))]
    #(if (= node %) s (emit-comment node))))

(defn annotate [node]
  (cond
    (xml/tag? node)
      (let [node (update-in node [:content] #(map annotate %))] 
        (vary-meta node assoc ::annotations {:emit (tag-emitter node)}))
    (xml/comment? node)
      (vary-meta node assoc ::annotations {:emit (comment-emitter node)})  
    :else node))
      
;; utilities

(defn- not-node? [x]
  (not (or (string? x) (map? x))))

(defn- flatten [x]
  (remove not-node? (tree-seq not-node? seq x)))
  
(defn flatmap [f xs]
  (flatten (map f xs)))

(defn attr-values 
 "Returns the whitespace-separated values of the specified attr as a set."
 [node attr]
  (disj (set (-> node :attrs (attr "") str (.split "\\s+"))) ""))

;; selector syntax
(defn- simplify-associative [[op & forms]]
  (if (next forms)
    (cons op (mapcat #(if (and (seq? %) (= op (first %))) (rest %) (list %)) forms)) 
    (first forms)))

(defn- emit-union [forms]
  (simplify-associative (cons `sm/union forms)))

(defn- emit-intersection [forms]
  (simplify-associative (cons `sm/intersection forms)))

(defn- emit-chain [forms]
  (simplify-associative (cons `sm/chain forms)))

(defmulti compile-step type)

(defmethod compile-step clojure.lang.Keyword [kw]
  (let [[[first-letter :as tag-name] :as segments] (.split (name kw) "(?=[#.])")
        tag-pred (when-not (contains? #{nil \* \# \.} first-letter) [`(tag= ~(keyword tag-name))])
        ids-pred (for [s segments :when (= \# (first s))] `(id= ~(subs s 1)))
        classes (set (for [s segments :when (= \. (first s))] (subs s 1)))
        class-pred (when (seq classes) [`(has-class ~@classes)])
        all-preds (concat tag-pred ids-pred class-pred)] 
    (emit-intersection (or (seq all-preds) [`any]))))
    
(defmethod compile-step clojure.lang.IPersistentSet [s]
  (emit-union (map compile-step s)))      
    
(defmethod compile-step clojure.lang.IPersistentVector [s]
  (emit-intersection (map compile-step s)))      

(defmethod compile-step :default [s] s)

(defn- compile-chain [s]
  (let [[child-ops [step & next-steps :as steps]] (split-with #{:>} s)
        next-chain (when (seq steps)
                     (if (seq next-steps)
                       (emit-chain [(compile-step step) (compile-chain next-steps)])
                       (compile-step step)))]
    (if (seq child-ops)
      next-chain      
      (emit-chain [`sm/descendants-or-self next-chain])))) 

(defn compile-selector [s]
  (cond
    (set? s) (emit-union (map compile-selector s))
    (vector? s) (compile-chain s)
    :else s))

;; core 
  
(defn- children-locs [loc]
  (when (z/branch? loc) (take-while identity (iterate z/right (z/down loc)))))

(defn- transform-loc [loc previous-state transformation]
  (let [state (sm/step previous-state loc)
        children (flatmap #(transform-loc % state transformation) (children-locs loc))
        node (if (and (z/branch? loc) (not= children (z/children loc)))
                 (z/make-node loc (z/node loc) children) 
                 (z/node loc))]
    (if (sm/accept? state)
      (transformation node)
      node)))

(defn transform [nodes [state transformation]]
  (flatmap #(transform-loc (xml/xml-zip %) state (or transformation (constantly nil))) nodes))

(defn at* [nodes & rules]
  (reduce transform nodes (partition 2 rules)))

(defmacro selector
 "Turns the selector into clojure code." 
 [selector]
  (compile-selector selector))

(defmacro selector-step
 "Turns the selector step into clojure code." 
 [selector-step]
  (compile-step selector-step))

(defmacro at [node & rules]
  `(at* [~node] ~@(map #(%1 %2) (cycle [#(list `selector %) identity]) rules)))

(defn zip-select* [locs state]
  (let [select1 
         (fn select1 [loc previous-state] 
           (let [state (sm/step previous-state loc)]
             (concat (when (sm/accept? state) (list loc))
               (mapcat #(select1 % state) (children-locs loc)))))]
    (mapcat #(select1 % state) locs)))
      
(defn select* [nodes state]
  (map z/node (zip-select* (map xml/xml-zip nodes) state))) 
      
(defmacro select
 "Returns the seq of nodes and sub-nodes matched by the specified selector."
 [nodes selector]
  `(select* ~nodes (selector ~selector)))

(defmacro zip-select
 "Returns the seq of locs matched by the specified selector."
 [locs selector]
  `(zip-select* ~locs (selector ~selector)))

;; main macros

(defmacro transformation
 ([] `identity)
 ([form] form)
 ([form & forms] `(fn [node#] (at node# ~form ~@forms))))

(defmacro snippet* [nodes args & forms]
  `(let [nodes# (map annotate ~nodes)]
     (fn ~args
       (flatmap (transformation ~@forms) nodes#))))
    
(defmacro snippet 
 "A snippet is a function that returns a seq of nodes."
 [source selector args & forms]
  `(snippet* (select (html-resource ~source) ~selector) ~args ~@forms))  

(defmacro template 
 "A template returns a seq of string."
 ([source args & forms]
   `(comp emit* (snippet* (html-resource ~source) ~args ~@forms))))

(defmacro defsnippet
 "Define a named snippet -- equivalent to (def name (snippet source selector args ...))."
 [name source selector args & forms]
 `(def ~name (snippet ~source ~selector ~args ~@forms)))
   
(defmacro deftemplate
 "Defines a template as a function that returns a seq of strings." 
 [name source args & forms] 
  `(def ~name (template ~source ~args ~@forms)))

(defmacro defsnippets
 [source & specs]
 `(let [xml# (html-resource ~source)] 
   ~@(map (fn [[name selector args & forms]]
            `(def ~name (snippet xml# ~selector ~args ~@forms)))
       specs)))

;; transformations

(defn content
 "Replaces the content of the node. Values can be nodes or nested collection of nodes." 
 [& values]
  #(assoc % :content (flatten values)))

(defn html-content
 "Replaces the content of the node. Values are strings containing html code."
 [& values]
  #(let [content (-> (apply str "<bogon>" values) java.io.StringReader. html-resource first :content)]
     (assoc % :content content))) 

(defn wrap 
 ([tag] (wrap tag nil))
 ([tag attrs]
   #(array-map :tag tag :attrs attrs :content [%])))

(def unwrap :content)

(defn set-attr
 "Assocs attributes on the selected node."
 [& kvs]
  #(assoc % :attrs (apply assoc (:attrs % {}) kvs)))
     
(defn remove-attr 
 "Dissocs attributes on the selected node."
 [& attr-names]
  #(assoc % :attrs (apply dissoc (:attrs %) attr-names)))
    
(defn add-class
 "Adds the specified classes to the selected node." 
 [& classes]
  #(let [classes (into (attr-values % :class) classes)]
     (assoc-in % [:attrs :class] (apply str (interpose \space classes)))))

(defn remove-class 
 "Removes the specified classes from the selected node." 
 [& classes]
  #(let [classes (apply disj (attr-values % :class) classes)
         attrs (:attrs %)
         attrs (if (empty? classes) 
                 (dissoc attrs :class) 
                 (assoc attrs :class (apply str (interpose \space classes))))]
     (assoc % :attrs attrs)))

(defn do->
 "Chains (composes) several transformations. Applies functions from left to right." 
 [& fns]
  #(reduce (fn [nodes f] (flatmap f nodes)) [%] fns))

(defmacro clone-for
 [comprehension & forms]
  `(fn [node#]
     (for ~comprehension ((transformation ~@forms) node#))))

(defn append
 "Appends the values to the actual content."
 [& values]
  #(assoc % :content (concat (:content %) (flatten values)))) 

(defn prepend
 "Prepends the values to the actual content."
 [& values]
  #(assoc % :content (concat (flatten values) (:content %)))) 

(defn after
 "Inserts the values after the current element."
 [& values]
  #(cons % (flatten values)))

(defn before
 "Inserts the values before the current element."
 [& values]
  #(concat (flatten values) [%]))

(defn substitute
 "Replaces the current element."
 [& values]
 (constantly (flatten values)))

(defmacro move
 "Takes all nodes (under the current element) matched by src-selector, removes
  them and combines them with the elements matched by dest-selector.
  By default, destination elements are replaced." 
 ([src-selector dest-selector] `(move ~src-selector ~dest-selector substitute))
 ([src-selector dest-selector combiner]
  `(fn [node#]
     (let [nodes# (select [node#] ~src-selector)]
       (at node#
         ~src-selector nil
         ~dest-selector (apply ~combiner nodes#)))))) 
     
(defn strict-mode* [node]
  (if (xml/tag? node)
    (-> node
      (assoc-in [:attrs :xmlns] "http://www.w3.org/1999/xhtml")
      (vary-meta assoc ::xml/dtd 
        ["html" "-//W3C//DTD XHTML 1.0 Transitional//EN" 
         "http://www.w3.org/TR/xhtml1/DTD/xhtml1-transitional.dtd"]))
    node))

(defmacro strict-mode
 "Adds xhtml-transitional DTD to switch browser in 'strict' mode." 
 [& forms]
  `(do-> (transformation ~@forms) strict-mode*)) 

;; predicates utils
(defn zip-pred 
 "Turns a predicate function on elements locs into a predicate-step usable in selectors."
 [f]
  (sm/pred #(and (z/branch? %) (f %))))

(defn pred 
 "Turns a predicate function on elements into a predicate-step usable in selectors."
 [f]
  (zip-pred #(f (z/node %))))

(defn text-pred 
 "Turns a predicate function on strings (text nodes) into a predicate-step usable in selectors."
 [f]
  (sm/pred #(let [n (z/node %)] (and (string? n) (f n)))))

;; predicates
(def any (pred (constantly true)))

(defn tag= 
 "Selector predicate, :foo is as short-hand for (tag= :foo)."
 [tag-name]
  (pred #(= (:tag %) tag-name)))

(defn id=
 "Selector predicate, :#foo is as short-hand for (id= \"foo\")."
 [id]
  (pred #(= (-> % :attrs :id) id)))

(defn attr? 
 "Selector predicate, tests if the specified attributes are present."
 [& kws]
  (pred #(every? (-> % :attrs keys set) kws)))
  
(defn- every?+ [pred & colls]
  (every? #(apply pred %) (apply map vector colls))) 

(defn- multi-attr-pred 
 [single-attr-pred]
  (fn [& kvs]
    (let [ks (take-nth 2 kvs)
          vs (take-nth 2 (rest kvs))]
      (pred #(when-let [attrs (:attrs %)]
               (every?+ single-attr-pred (map attrs ks) vs))))))           

(def #^{:doc "Selector predicate, tests if the specified attributes have the specified values."} 
 attr= 
  (multi-attr-pred =))

(defn attr-has
 "Selector predicate, tests if the specified whitespace-seperated attribute contains the specified values. See CSS ~="
 [attr & values]
  (pred #(every? (attr-values % attr) values)))
 
(defn has-class 
 "Selector predicate, :.foo.bar is as short-hand for (has-class \"foo\" \"bar\")."
 [& classes]
  (apply attr-has :class classes)) 

(defn- starts-with? [#^String s #^String prefix]
  (and s (.startsWith s prefix)))

(defn- ends-with? [#^String s #^String suffix]
  (and s (.endsWith s suffix)))

(defn- contains-substring? [#^String s #^String substring]
  (and s (<= 0 (.indexOf s substring))))

(def #^{:doc "Selector predicate, tests if the specified attributes start with the specified values. See CSS ^= ."} 
 attr-starts
  (multi-attr-pred starts-with?))

(def #^{:doc "Selector predicate, tests if the specified attributes end with the specified values. See CSS $= ."} 
 attr-ends
  (multi-attr-pred ends-with?))

(def #^{:doc "Selector predicate, tests if the specified attributes contain the specified values. See CSS *= ."} 
 attr-contains
  (multi-attr-pred contains-substring?))

(defn- is-first-segment? [#^String s #^String segment]
  (and s 
    (.startsWith s segment)
    (= \- (.charAt s (count segment)))))
             
(def #^{:doc "Selector predicate, tests if the specified attributes start with the specified values. See CSS |= ."}
 attr|=           
  (multi-attr-pred is-first-segment?))

(def root 
  (zip-pred #(-> % z/up nil?)))

(defn- nth? 
 [f a b]
  (if (zero? a)
    #(= (-> (filter xml/tag? (f %)) count inc) b)
    #(let [an+b (-> (filter xml/tag? (f %)) count inc)
           an (- an+b b)]
       (and (zero? (rem an a)) (<= 0 (quot an a))))))

(defn nth-child
 "Selector step, tests if the node has an+b-1 siblings on its left. See CSS :nth-child."
 ([b] (nth-child 0 b))
 ([a b] (zip-pred (nth? z/lefts a b))))

(defn nth-last-child
 "Selector step, tests if the node has an+b-1 siblings on its right. See CSS :nth-last-child."
 ([b] (nth-last-child 0 b))
 ([a b] (zip-pred (nth? z/rights a b))))

(defn- filter-of-type [f]
  (fn [loc]
    (let [tag (-> loc z/node :tag)
          pred #(= (:tag %) tag)]
      (filter pred (f loc)))))

(defn nth-of-type
 "Selector step, tests if the node has an+b-1 siblings of the same type (tag name) on its left. See CSS :nth-of-type."
 ([b] (nth-of-type 0 b))
 ([a b] (zip-pred (nth? (filter-of-type z/lefts) a b))))
 
(defn nth-last-of-type
 "Selector step, tests if the node has an+b-1 siblings of the same type (tag name) on its right. See CSS :nth-last-of-type."
 ([b] (nth-last-of-type 0 b))
 ([a b] (zip-pred (nth? (filter-of-type z/rights) a b))))

(def first-child (nth-child 1))      
      
(def last-child (nth-last-child 1))      
      
(def first-of-type (nth-of-type 1))      
      
(def last-of-type (nth-last-of-type 1))      

(def only-child (sm/intersection first-child last-child))  

(def only-of-type (sm/intersection first-of-type last-of-type))

(def void (pred #(empty? (remove empty? (:content %)))))

(def odd (nth-child 2 1))

(def even (nth-child 2 0))

(defn- select? [nodes state]
  (boolean (seq (select* nodes state))))

(defn has* [state]
  (pred #(select? [%] state)))

(defmacro has
 "Selector predicate, matches elements which contain at least one element that matches the specified selector. See jQuery's :has" 
 [selector]
  `(has* (sm/chain any (selector ~selector))))

(defmacro but-node
 "Selector predicate, matches nodes which are rejected by the specified selector-step. See CSS :not" 
 [selector-step]
  `(sm/complement-next (selector-step ~selector-step)))

(defmacro but
 "Selector predicate, matches elements which are rejected by the specified selector-step. See CSS :not" 
 [selector-step]
  `(sm/intersection any (but-node ~selector-step)))

(defn left* [state]
 (sm/pred 
   #(when-let [sibling (first (filter xml/tag? (reverse (z/lefts %))))]
      (select? [sibling] state))))

(defmacro left 
 [selector-step]
  `(left* (selector-step ~selector-step)))

(defn lefts* [state]
 (sm/pred 
   #(select? (filter xml/tag? (z/lefts %)) state)))
  
(defmacro lefts
 [selector-step]
  `(lefts* (selector-step ~selector-step)))

(defn right* [state]
 (sm/pred 
   #(when-let [sibling (first (filter xml/tag? (z/rights %)))]
      (select? [sibling] state))))

(defmacro right 
 [selector-step]
  `(right* (selector-step ~selector-step)))

(defn rights* [state]
 (sm/pred 
   #(select? (filter xml/tag? (z/rights %)) state)))
  
(defmacro rights 
 [selector-step]
  `(rights* (selector-step ~selector-step)))

(def any-node (sm/pred (constantly true)))

(def text-node (sm/pred #(string? (z/node %))))

(def comment-node (sm/pred #(xml/comment? (z/node %))))

;; screen-scraping utils
(defn text
 "Returns the text value of a node." 
 {:tag String}
 [node]
  (cond
    (string? node) node
    (xml/tag? node) (apply str (map text (:content node))) 
    :else ""))
    
(defn texts
 "Returns the text value of a nodes collection." 
 {:tag String}
 [nodes]
  (map text nodes))
 <|MERGE_RESOLUTION|>--- conflicted
+++ resolved
@@ -132,13 +132,6 @@
 
 (defn- emit-root [node]
   (if-let [[name public-id system-id] (-> node meta ::xml/dtd)]
-<<<<<<< HEAD
-    (let [preamble (if-not (or public-id system-id)
-                     (str "<!DOCTYPE " name ">\n")
-                     (if public-id
-                       (str "<!DOCTYPE " name " PUBLIC \"" public-id "\"\n    \"" system-id "\">\n")
-                       (str "<!DOCTYPE " name " SYSTEM \"" system-id "\">\n")))]
-=======
     (let [preamble (cond
                      public-id 
                        (str "<!DOCTYPE " name " PUBLIC \"" public-id "\"\n    \"" system-id "\">\n")
@@ -146,7 +139,6 @@
                        (str "<!DOCTYPE " name " SYSTEM \"" system-id "\">\n")
                      :else
                        (str "<!DOCTYPE " name ">\n"))]
->>>>>>> a7d674b9
       (cons preamble (emit node)))
     (emit node)))
   
